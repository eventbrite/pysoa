--- conflicted
+++ resolved
@@ -3,15 +3,9 @@
     unicode_literals,
 )
 
-<<<<<<< HEAD
 import json
 import time
-
 import redis
-import six  # noqa: F401 TODO Python 3
-=======
-import six
->>>>>>> ff6976c6
 
 
 def get_redis_client():
