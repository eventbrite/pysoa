from __future__ import (
    absolute_import,
    unicode_literals,
)

<<<<<<< HEAD
import os
from typing import (  # noqa: F401 TODO Python 3
=======
from typing import (
>>>>>>> ff6976c6
    Any,
    Dict,
)

from conformity import fields
from pymetrics.instruments import TimerResolution
from pymetrics.recorders.base import MetricsRecorder
import six

from pysoa.common.transport.base import (
    ReceivedMessage,
    ServerTransport,
)
from pysoa.common.transport.errors import (
    InvalidMessageError,
    MessageReceiveTimeout,
)
from pysoa.common.transport.redis_gateway.core import RedisTransportServerCore
from pysoa.common.transport.redis_gateway.settings import RedisTransportSchema
from pysoa.common.transport.redis_gateway.utils import make_redis_queue_name


@fields.ClassConfigurationSchema.provider(RedisTransportSchema().extend(
    contents={
        'chunk_messages_larger_than_bytes': fields.Integer(
            description='If set, responses larger than this setting will be chunked and sent back to the client in '
                        'pieces, to prevent blocking single-threaded Redis for long periods of time to handle large '
                        'responses. When set, this value must be greater than or equal to 102400, and '
                        '`maximum_message_size_in_bytes` must also be set and must be at least 5 times greater than '
                        'this value (because `maximum_message_size_in_bytes` is still enforced).',
        ),
    },
    optional_keys=('chunk_messages_larger_than_bytes', ),
    description='The constructor kwargs for the Redis server transport.',
))
class RedisServerTransport(ServerTransport):

    def __init__(self, service_name, metrics, **kwargs):
        # type: (six.text_type, MetricsRecorder, **Any) -> None
        """
        In addition to the two named positional arguments, this constructor expects keyword arguments abiding by the
        Redis transport settings schema.

        :param service_name: The name of the service for which this transport will receive requests and send responses
        :type service_name: union[str, unicode]
        :param metrics: The optional metrics recorder
        :type metrics: MetricsRecorder
        """
        super(RedisServerTransport, self).__init__(service_name, metrics)

        self._service_name = service_name
        if os.getenv('MANGLED_SERVICE_NAME'):
            self._service_name = os.environ['MANGLED_SERVICE_NAME']

        self._receive_queue_name = make_redis_queue_name(self._service_name)
        # noinspection PyArgumentList
        self.core = RedisTransportServerCore(service_name=service_name, metrics=metrics, **kwargs)

    def receive_request_message(self):
        # type: () -> ReceivedMessage
        timer = self.metrics.timer('server.transport.redis_gateway.receive', resolution=TimerResolution.MICROSECONDS)
        timer.start()
        stop_timer = True
        try:
            return self.core.receive_message(self._receive_queue_name)
        except MessageReceiveTimeout:
            stop_timer = False
            raise
        finally:
            if stop_timer:
                timer.stop()

    def send_response_message(self, request_id, meta, body):
        # type: (int, Dict[six.text_type, Any], Dict[six.text_type, Any]) -> None
        try:
            queue_name = meta['reply_to']
        except KeyError:
            self.metrics.counter('server.transport.redis_gateway.send.error.missing_reply_queue')
            raise InvalidMessageError('Missing reply queue name')

        with self.metrics.timer('server.transport.redis_gateway.send', resolution=TimerResolution.MICROSECONDS):
            self.core.send_message(queue_name, request_id, meta, body)<|MERGE_RESOLUTION|>--- conflicted
+++ resolved
@@ -2,13 +2,8 @@
     absolute_import,
     unicode_literals,
 )
-
-<<<<<<< HEAD
 import os
-from typing import (  # noqa: F401 TODO Python 3
-=======
 from typing import (
->>>>>>> ff6976c6
     Any,
     Dict,
 )
