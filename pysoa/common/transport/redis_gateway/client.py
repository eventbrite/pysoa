--- conflicted
+++ resolved
@@ -67,14 +67,8 @@
         """
         super(RedisClientTransport, self).__init__(service_name, metrics)
 
-<<<<<<< HEAD
-        if 'maximum_message_size_in_bytes' not in kwargs:
-            kwargs['maximum_message_size_in_bytes'] = DEFAULT_MAXIMUM_MESSAGE_BYTES_CLIENT
-
+        self.client_id = uuid.uuid4().hex
         self.service_name = service_name
-=======
->>>>>>> e44a3ccb
-        self.client_id = uuid.uuid4().hex
         self._send_queue_name = make_redis_queue_name(self.service_name)
         self._receive_queue_name = '{send_queue_name}.{client_id}{response_queue_specifier}'.format(
             send_queue_name=self._send_queue_name,
@@ -95,11 +89,7 @@
         return self._requests_outstanding
 
     def send_request_message(self, request_id, meta, body, message_expiry_in_seconds=None):
-<<<<<<< HEAD
-
-=======
         # type: (int, Dict[six.text_type, Any], Dict[six.text_type, Any], Optional[int]) -> None
->>>>>>> e44a3ccb
         self._requests_outstanding += 1
         meta['reply_to'] = '{receive_queue_name}{thread_id}'.format(
             receive_queue_name=self._receive_queue_name,
