from __future__ import (
    absolute_import,
    unicode_literals,
)

import collections
import random
import sys
from types import TracebackType
from typing import (  # noqa: F401 TODO Python 3
    AbstractSet,
    Any,
    Callable,
    Dict,
    Generator,
    Generic,
    Iterable,
    List,
    Mapping,
    NamedTuple,
    Optional,
    Set,
    Tuple,
    Type,
    TypeVar,
    Union,
    cast,
)
import uuid

import attr
from conformity.settings import SettingsData  # noqa: F401 TODO Python 3
import six

from pysoa.client.expander import (  # noqa: F401 TODO Python 3
    ExpansionConverter,
    ExpansionNode,
    Expansions,
    ExpansionSettings,
    TypeExpansions,
    TypeRoutes,
)
from pysoa.client.middleware import (  # noqa: F401 TODO Python 3
    ClientMiddleware,
    ClientRequestMiddlewareTask,
    ClientResponseMiddlewareTask,
)
from pysoa.client.settings import ClientSettings
from pysoa.common.metrics import (  # noqa: F401 TODO Python 3
    MetricsRecorder,
    TimerResolution,
)
from pysoa.common.transport.base import ClientTransport  # noqa: F401 TODO Python 3
from pysoa.common.transport.exceptions import (
    ConnectionError,
    InvalidMessageError,
    MessageReceiveError,
    MessageReceiveTimeout,
    MessageSendError,
    MessageSendTimeout,
    MessageTooLarge,
)
from pysoa.common.types import (  # noqa: F401 TODO Python 3
    ActionRequest,
    ActionResponse,
    Body,
    Context,
    Control,
    Error,
    JobRequest,
    JobResponse,
    UnicodeKeysDict,
)


__all__ = (
    'Client',
    'ServiceHandler',
)


_MT = TypeVar('_MT', ClientRequestMiddlewareTask, ClientResponseMiddlewareTask)


class ServiceHandler(object):
    """Does the low-level work of communicating with an individual service through its configured transport."""

<<<<<<< HEAD
    def __init__(self, service_name, settings, route_key=None):
=======
    def __init__(self, service_name, settings):  # type: (six.text_type, ClientSettings) -> None
>>>>>>> 0e00c43d
        """
        :param service_name: The name of the service which this handler calls
        :param settings: The client settings object for this service (and only this service)
        """
<<<<<<< HEAD
        self.metrics = settings['metrics']['object'](**settings['metrics'].get('kwargs', {}))
        self.route_key = route_key
=======
        self.metrics = settings['metrics']['object'](**settings['metrics'].get('kwargs', {}))  # type: MetricsRecorder
>>>>>>> 0e00c43d

        with self.metrics.timer('client.transport.initialize', resolution=TimerResolution.MICROSECONDS):
            self.transport = settings['transport']['object'](
                service_name,
                self.metrics,
                **settings['transport'].get('kwargs', {})
            )  # type: ClientTransport

        with self.metrics.timer('client.middleware.initialize', resolution=TimerResolution.MICROSECONDS):
            self.middleware = [
                m['object'](**m.get('kwargs', {}))
                for m in settings['middleware']
            ]  # type: List[ClientMiddleware]

        # Make sure the request counter starts at a random location to avoid clashing with other clients
        # sharing the same connection
        self.request_counter = random.randint(1, 1000000)  # type: int

    @staticmethod
    def _make_middleware_stack(middleware, base):  # type: (List[Callable[[_MT], _MT]], _MT) -> _MT
        """
        Given a list of in-order middleware callables `middleware`
        and a base function `base`, chains them together so each middleware is
        fed the function below, and returns the top level ready to call.
        """
        for ware in reversed(middleware):
            base = ware(base)
        return base

    def _base_send_request(self, request_id, meta, job_request, message_expiry_in_seconds=None):
        # type: (int, Dict[six.text_type, Any], JobRequest, Optional[int]) -> None
        with self.metrics.timer('client.send.excluding_middleware', resolution=TimerResolution.MICROSECONDS):
            self.transport.send_request_message(
                request_id,
                meta,
                attr.asdict(job_request, dict_factory=UnicodeKeysDict),
                message_expiry_in_seconds,
            )

<<<<<<< HEAD
    def send_request(self, job_request, message_expiry_in_seconds=None, route_key=None):
=======
    def send_request(self, job_request, message_expiry_in_seconds=None):
        # type: (JobRequest, int) -> int
>>>>>>> 0e00c43d
        """
        Send a JobRequest, and return a request ID.

        :param job_request: The job request object to send
        :param message_expiry_in_seconds: How soon the message will expire if not received by a server (defaults to
                                          sixty seconds unless the settings are otherwise)

        :return: The request ID

        :raises: :class:`ConnectionError`, :class:`InvalidField`, :class:`MessageSendError`,
                 :class:`MessageSendTimeout`, :class:`MessageTooLarge`
        """
        request_id = self.request_counter
        self.request_counter += 1
<<<<<<< HEAD
        meta = {}
        if self.route_key:
            meta['route_key'] = self.route_key
=======
        meta = {}  # type: Dict[six.text_type, Any]
>>>>>>> 0e00c43d
        wrapper = self._make_middleware_stack(
            [m.request for m in self.middleware],
            self._base_send_request,
        )
        try:
            with self.metrics.timer('client.send.including_middleware', resolution=TimerResolution.MICROSECONDS):
                wrapper(request_id, meta, job_request, message_expiry_in_seconds)
            return request_id
        finally:
            self.metrics.commit()

    def _base_get_response(self, receive_timeout_in_seconds=None):
        # type: (int) -> Tuple[Optional[int], Optional[JobResponse]]
        with self.metrics.timer('client.receive.excluding_middleware', resolution=TimerResolution.MICROSECONDS):
            request_id, meta, message = self.transport.receive_response_message(receive_timeout_in_seconds)
            if message is None:
                return None, None
            else:
                return request_id, JobResponse(**message)

    def get_all_responses(self, receive_timeout_in_seconds=None):
        # type: (Optional[int]) -> Generator[Tuple[int, JobResponse], None, None]
        """
        Receive all available responses from the transport as a generator.

        :param receive_timeout_in_seconds: How long to block without receiving a message before raising
                                           :class:`MessageReceiveTimeout` (defaults to five seconds unless the settings
                                           are otherwise).

        :return: A generator that yields a two-tuple of request ID, job response

        :raises: :class:`ConnectionError`, :class:`MessageReceiveError`, :class:`MessageReceiveTimeout`,
                 :class:`InvalidMessage`, :class:`StopIteration`
        """

        wrapper = self._make_middleware_stack(
            [m.response for m in self.middleware],
            self._base_get_response,
        )
        try:
            while True:
                with self.metrics.timer('client.receive.including_middleware', resolution=TimerResolution.MICROSECONDS):
                    request_id, response = wrapper(receive_timeout_in_seconds)
                if request_id is None or response is None:
                    break
                yield request_id, response
        finally:
            self.metrics.commit()


_FR = TypeVar(
    '_FR',
    ActionResponse,
    JobResponse,
    List[ActionResponse],
    List[JobResponse],
    Generator[ActionResponse, None, None],
    Generator[JobResponse, None, None],
)
ActionRequestArgument = Union[
    ActionRequest,
    Dict[six.text_type, Any],
]
ActionRequestArgumentList = Union[
    List[ActionRequest],
    List[Dict[six.text_type, Any]],
]
ActionRequestArgumentIterable = Union[
    Iterable[ActionRequest],
    Iterable[Dict[six.text_type, Any]],
]
JobRequestArgument = Dict[six.text_type, Any]


class FutureSOAResponse(Generic[_FR]):
    """
    A future representing a retrievable response after sending a request.
    """

    DelayedException = NamedTuple('DelayedException', (
        ('tp', Type[BaseException]),
        ('value', BaseException),
        ('tb', Optional[TracebackType]),
    ))

    def __init__(self, get_response):  # type: (Callable[[Optional[int]], _FR]) -> None
        self._get_response = get_response  # type: Callable[[Optional[int]], _FR]
        self._response = None  # type: Optional[_FR]
        self._raise = None  # type: Optional[FutureSOAResponse.DelayedException]

    def result(self, timeout=None):  # type: (Optional[int]) -> _FR
        """
        Obtain the result of this future response.

        The first time you call this method on a given future response, it will block for a response and then
        either return the response or raise any errors raised by the response. You can specify an optional timeout,
        which will override any timeout specified in the client settings or when calling the request method. If a
        timeout occurs, :class:`MessageReceiveTimeout` will be raised. It will not be cached, and you can attempt
        to call this again, and those subsequent calls to :method:`result` (or :method:`exception`) will be treated
        like first-time calls until a response is returned or non-timeout error is raised.

        The subsequent times you call this method on a given future response after obtaining a non-timeout response,
        any specified timeout will be ignored, and the cached response will be returned (or the cached exception
        re-raised).

        :param timeout: If specified, the client will block for at most this many seconds waiting for a response.
                        If not specified, but a timeout was specified when calling the request method, the client
                        will block for at most that many seconds waiting for a response. If neither this nor the
                        request method timeout are specified, the configured timeout setting (or default of 5
                        seconds) will be used.

        :return: The response
        """
        if self._raise:
            if six.PY2:
                six.reraise(tp=self._raise.tp, value=self._raise.value, tb=self._raise.tb)
            else:
                # We do it this way because six.reraise adds extra traceback items in Python 3
                raise self._raise.value.with_traceback(self._raise.tb)
        if self._response:
            return self._response

        try:
            self._response = self._get_response(timeout)
            return self._response
        except MessageReceiveTimeout:
            raise
        except Exception:
            t, e, tb = sys.exc_info()
            assert t is not None and e is not None
            self._raise = self.DelayedException(t, e, tb)
            raise

    def exception(self, timeout=None):  # type: (int) -> Optional[BaseException]
        """
        Obtain the exception raised by the call, blocking if necessary, per the rules specified in the
        documentation for :method:`result`. If the call completed without raising an exception, `None` is returned.
        If a timeout occurs, :class:`MessageReceiveTimeout` will be raised (not returned).

        :param timeout: If specified, the client will block for at most this many seconds waiting for a response.
                        If not specified, but a timeout was specified when calling the request method, the client
                        will block for at most that many seconds waiting for a response. If neither this nor the
                        request method timeout are specified, the configured timeout setting (or default of 5
                        seconds) will be used.

        :return: The exception
        """
        if self.running():
            try:
                self.result(timeout)
                return None
            except MessageReceiveTimeout:
                raise
            except Exception as e:
                # TODO self._raise = self.DelayedException(*sys.exc_info())
                return e

        if self._raise:
            return self._raise.value

        return None

    def running(self):  # type: () -> bool
        """
        Returns `True` if the response (or exception) has not yet been obtained, `False` otherwise.

        :return: Whether the request is believed to still be running (this is updated only when `result` or
                 `exception` is called).
        """
        return not self.done()

    def done(self):  # type: () -> bool
        """
        Returns `False` if the response (or exception) has not yet been obtained, `True` otherwise.

        :return: Whether the request is known to be done (this is updated only when `result` or `exception` is
                 called).
        """
        return bool(self._response or self._raise)


class Client(object):
    """
    The `Client` provides a simple interface for calling actions on services and supports both sequential and
    parallel action invocation.
    """

    settings_class = ClientSettings  # type: Type[ClientSettings]
    handler_class = ServiceHandler  # type: Type[ServiceHandler]

    def __init__(
        self,
        config,  # type: Mapping[six.text_type, SettingsData]
        expansion_config=None,  # type: Optional[SettingsData]
        settings_class=None,  # type: Optional[Type[ClientSettings]]
        context=None,  # type: Optional[Context]
    ):
        # type: (...) -> None
        """
        :param config: The entire client configuration dict, whose keys are service names and values are settings dicts
                       abiding by the :class:`ClientSettings` schema
        :param expansion_config: The optional expansion configuration dict, if this client supports expansions, which
                                 is a dict abiding by the :class:`ExpansionSettings` schema
        :param settings_class: An optional settings schema enforcement class to use, which overrides the default of
                               :class:`ClientSettings`
        :param context: An optional base request context that will be used for all requests this client instance sends
                        (individual calls can add to and override the values supplied in this context dict)
        """
        self.settings_class = settings_class or self.__class__.settings_class
        self.context = context or {}  # type: Context

        self.handlers = {}  # type: Dict[six.text_type, ServiceHandler]
        self.settings = {}  # type: Dict[six.text_type, ClientSettings]
        self.config = config or {}  # type: Mapping[six.text_type, SettingsData]
        for service_name, service_config in self.config.items():
            self.settings[service_name] = self.settings_class(service_config)

        if expansion_config:
            expansion_settings = ExpansionSettings(expansion_config)
            self.expansion_converter = ExpansionConverter(
                type_routes=cast(TypeRoutes, expansion_settings['type_routes']),
                type_expansions=cast(TypeExpansions, expansion_settings['type_expansions']),
            )

    FutureResponse = FutureSOAResponse  # TODO backwards compatibility, will be removed in 1.0.0

    # Exceptions

    class ImproperlyConfigured(Exception):
        """
        Raised when this client is improperly configured to call the specified service.
        """

    class InvalidExpansionKey(Exception):
        """
        Raised when this client is improperly configured to perform the specified expansion.
        """

    class JobError(Exception):
        """
        Raised by `Client.call_***` methods when a job response contains one or more job errors. Stores a list of
        :class:`Error` objects and has a string representation cleanly displaying the errors.
        """

        def __init__(self, errors=None):  # type: (Optional[List[Error]]) -> None
            """
            :param errors: The list of all errors in this job, available as an `errors` property on the exception
                           instance.
            """
            self.errors = errors or []  # type: List[Error]

        def __repr__(self):
            return self.__str__()

        def __str__(self):
            errors_string = '\n'.join([str(e) for e in self.errors])
            return 'Error executing job:\n{}'.format(errors_string)

    class CallActionError(Exception):
        """
        Raised by `Client.call_***` methods when a job response contains one or more action errors. Stores a list of
        :class:`ActionResponse` objects and has a string representation cleanly displaying the actions' errors.
        """
        def __init__(self, actions=None):  # type: (Optional[List[ActionResponse]]) -> None
            """
            :param actions: The list of all actions that have errors (not actions without errors), available as an
                            `actions` property on the exception instance.
            """
            self.actions = actions or []  # type: List[ActionResponse]

        def __str__(self):
            errors_string = '\n'.join(['{a.action}: {a.errors}'.format(a=a) for a in self.actions])
            return 'Error calling action(s):\n{}'.format(errors_string)

    # Blocking methods that send a request and wait until a response is available

    def call_action(
        self,
        service_name,  # type: six.text_type
        action,  # type: six.text_type
        body=None,  # type: Body
        expansions=None,  # type: Expansions
        raise_job_errors=True,  # type: bool
        raise_action_errors=True,  # type: bool
        timeout=None,  # type: Optional[int]
        switches=None,  # type: Optional[Union[List[int], AbstractSet[int]]]
        correlation_id=None,  # type: Optional[six.text_type]
        context=None,  # type: Optional[Context]
        control_extra=None,  # type: Optional[Control]
    ):
        # type: (...) -> ActionResponse
        """
        Build and send a single job request with one action.

        Returns the action response or raises an exception if the action response is an error (unless
        `raise_action_errors` is passed as `False`) or if the job response is an error (unless `raise_job_errors` is
        passed as `False`).

        This method performs expansions if the `Client` is configured with an expansion converter.

        :param service_name: The name of the service to call.
        :param action: The name of the action to call.
        :param body: The action request body.
        :param expansions: A dictionary representing the expansions to perform.
        :param raise_job_errors: Whether to raise a :class:`JobError` if the job response contains errors (defaults to
                                 `True`).
        :param raise_action_errors: Whether to raise a :class:`CallActionError` if any action responses contain errors
                                    (defaults to `True`).
        :param timeout: If provided, this will override the default transport timeout values to; requests will expire
                        after this number of seconds plus some buffer defined by the transport, and the client will not
                        block waiting for a response for longer than this amount of time.
        :param switches: A list of switch value integers.
        :param correlation_id: The request correlation ID.
        :param context: A dictionary of extra values to include in the context header.
        :param control_extra: A dictionary of extra values to include in the control header.

        :return: The action response.

        :raises: :class:`ConnectionError`, :class:`InvalidField`, :class:`MessageSendError`,
                 :class:`MessageSendTimeout`, :class:`MessageTooLarge`, :class:`MessageReceiveError`,
                 :class:`MessageReceiveTimeout`, :class:`InvalidMessage`, :class:`JobError`, :class:`CallActionError`
        """
        return self.call_action_future(
            service_name=service_name,
            action=action,
            body=body,
            expansions=expansions,
            raise_job_errors=raise_job_errors,
            raise_action_errors=raise_action_errors,
            timeout=timeout,
            switches=switches,
            correlation_id=correlation_id,
            context=context,
            control_extra=control_extra,
        ).result()

    def call_actions(
        self,
        service_name,  # type: six.text_type
        actions,  # type: ActionRequestArgumentList
        expansions=None,  # type: Expansions
        raise_job_errors=True,  # type: bool
        raise_action_errors=True,  # type: bool
        timeout=None,  # type: Optional[int]
        switches=None,  # type: Optional[Union[List[int], AbstractSet[int]]]
        correlation_id=None,  # type: Optional[six.text_type]
        continue_on_error=False,  # type: bool
        context=None,  # type: Optional[Context]
        control_extra=None,  # type: Optional[Control]
    ):
        # type: (...) -> JobResponse
        """
        Build and send a single job request with one or more actions.

        Returns a list of action responses, one for each action in the same order as provided, or raises an exception
        if any action response is an error (unless `raise_action_errors` is passed as `False`) or if the job response
        is an error (unless `raise_job_errors` is passed as `False`).

        This method performs expansions if the `Client` is configured with an expansion converter.

        :param service_name: The name of the service to call.
        :param actions: A list of :class:`ActionRequest` objects and/or dicts that can be converted to `ActionRequest`
                        objects.
        :param expansions: A dictionary representing the expansions to perform.
        :param raise_job_errors: Whether to raise a :class:`JobError` if the job response contains errors (defaults to
                                 `True`).
        :param raise_action_errors: Whether to raise a :class:`CallActionError` if any action responses contain errors
                                    (defaults to `True`).
        :param timeout: If provided, this will override the default transport timeout values to; requests will expire
                        after this number of seconds plus some buffer defined by the transport, and the client will not
                        block waiting for a response for longer than this amount of time.
        :param switches: A list of switch value integers.
        :param correlation_id: The request correlation ID.
        :param continue_on_error: Whether the service should continue executing further actions once one action has
                                  returned errors.
        :param context: A dictionary of extra values to include in the context header.
        :param control_extra: A dictionary of extra values to include in the control header.

        :return: The job response.

        :raises: :class:`ConnectionError`, :class:`InvalidField`, :class:`MessageSendError`,
                 :class:`MessageSendTimeout`, :class:`MessageTooLarge`, :class:`MessageReceiveError`,
                 :class:`MessageReceiveTimeout`, :class:`InvalidMessage`, :class:`JobError`, :class:`CallActionError`
        """
        return self.call_actions_future(
            service_name=service_name,
            actions=actions,
            expansions=expansions,
            raise_job_errors=raise_job_errors,
            raise_action_errors=raise_action_errors,
            timeout=timeout,
            switches=switches,
            correlation_id=correlation_id,
            continue_on_error=continue_on_error,
            context=context,
            control_extra=control_extra,
        ).result()

    def call_actions_parallel(
        self,
        service_name,  # type: six.text_type
        actions,  # type: ActionRequestArgumentIterable
        expansions=None,  # type: Expansions
        raise_job_errors=True,  # type: bool
        raise_action_errors=True,  # type: bool
        catch_transport_errors=False,  # type: bool
        timeout=None,  # type: Optional[int]
        switches=None,  # type: Optional[Union[List[int], AbstractSet[int]]]
        correlation_id=None,  # type: Optional[six.text_type]
        context=None,  # type: Optional[Context]
        control_extra=None,  # type: Optional[Control]
    ):
        # type: (...) -> Generator[ActionResponse, None, None]
        """
        Build and send multiple job requests to one service, each job with one action, to be executed in parallel, and
        return once all responses have been received.

        Returns a list of action responses, one for each action in the same order as provided, or raises an exception
        if any action response is an error (unless `raise_action_errors` is passed as `False`) or if any job response
        is an error (unless `raise_job_errors` is passed as `False`).

        This method performs expansions if the `Client` is configured with an expansion converter.

        :param service_name: The name of the service to call.
        :param actions: A list of :class:`ActionRequest` objects and/or dicts that can be converted to `ActionRequest`
                        objects.
        :param expansions: A dictionary representing the expansions to perform.
        :param raise_job_errors: Whether to raise a :class:`JobError` if the job response contains errors (defaults to
                                 `True`).
        :param raise_action_errors: Whether to raise a :class:`CallActionError` if any action responses contain errors
                                    (defaults to `True`).
        :param catch_transport_errors: Whether to catch transport errors and return them instead of letting them
                                       propagate. By default (`False`), the errors :class:`ConnectionError`,
                                       :class:`InvalidMessageError`, :class:`MessageReceiveError`,
                                       :class:`MessageReceiveTimeout`, :class:`MessageSendError`,
                                       :class:`MessageSendTimeout`, and :class:`MessageTooLarge`, when raised by the
                                       transport, cause the entire process to terminate, potentially losing responses.
                                       If this argument is set to `True`, those errors are, instead, caught, and they
                                       are returned in place of their corresponding responses in the returned list of
                                       job responses.
        :param timeout: If provided, this will override the default transport timeout values to; requests will expire
                        after this number of seconds plus some buffer defined by the transport, and the client will not
                        block waiting for a response for longer than this amount of time.
        :param switches: A list of switch value integers.
        :param correlation_id: The request correlation ID.
        :param context: A dictionary of extra values to include in the context header.
        :param control_extra: A dictionary of extra values to include in the control header.

        :return: A generator of action responses

        :raises: :class:`ConnectionError`, :class:`InvalidField`, :class:`MessageSendError`,
                 :class:`MessageSendTimeout`, :class:`MessageTooLarge`, :class:`MessageReceiveError`,
                 :class:`MessageReceiveTimeout`, :class:`InvalidMessage`, :class:`JobError`, :class:`CallActionError`
        """
        return self.call_actions_parallel_future(
            service_name=service_name,
            actions=actions,
            expansions=expansions,
            raise_job_errors=raise_job_errors,
            raise_action_errors=raise_action_errors,
            catch_transport_errors=catch_transport_errors,
            timeout=timeout,
            switches=switches,
            correlation_id=correlation_id,
            context=context,
            control_extra=control_extra,
        ).result()

    def call_jobs_parallel(
        self,
        jobs,  # type: Iterable[JobRequestArgument]
        expansions=None,  # type: Expansions
        raise_job_errors=True,  # type: bool
        raise_action_errors=True,  # type: bool
        catch_transport_errors=False,  # type: bool
        timeout=None,  # type: Optional[int]
        switches=None,  # type: Optional[Union[List[int], AbstractSet[int]]]
        correlation_id=None,  # type: Optional[six.text_type]
        continue_on_error=False,  # type: bool
        context=None,  # type: Optional[Context]
        control_extra=None,  # type: Optional[Control]
    ):
        # type: (...) -> List[JobResponse]
        """
        Build and send multiple job requests to one or more services, each with one or more actions, to be executed in
        parallel, and return once all responses have been received.

        Returns a list of job responses, one for each job in the same order as provided, or raises an exception if any
        job response is an error (unless `raise_job_errors` is passed as `False`) or if any action response is an
        error (unless `raise_action_errors` is passed as `False`).

        This method performs expansions if the `Client` is configured with an expansion converter.

        :param jobs: A list of job request dicts, each containing `service_name` and `actions`, where `actions` is a
                     list of :class:`ActionRequest` objects and/or dicts that can be converted to `ActionRequest`
                     objects.
        :param expansions: A dictionary representing the expansions to perform.
        :param raise_job_errors: Whether to raise a :class:`JobError` if the job response contains errors (defaults to
                                 `True`).
        :param raise_action_errors: Whether to raise a :class:`CallActionError` if any action responses contain errors
                                    (defaults to `True`).
        :param catch_transport_errors: Whether to catch transport errors and return them instead of letting them
                                       propagate. By default (`False`), the errors :class:`ConnectionError`,
                                       :class:`InvalidMessageError`, :class:`MessageReceiveError`,
                                       :class:`MessageReceiveTimeout`, :class:`MessageSendError`,
                                       :class:`MessageSendTimeout`, and :class:`MessageTooLarge`, when raised by the
                                       transport, cause the entire process to terminate, potentially losing responses.
                                       If this argument is set to `True`, those errors are, instead, caught, and they
                                       are returned in place of their corresponding responses in the returned list of
                                       job responses.
        :param timeout: If provided, this will override the default transport timeout values to; requests will expire
                        after this number of seconds plus some buffer defined by the transport, and the client will not
                        block waiting for a response for longer than this amount of time.
        :param switches: A list of switch value integers.
        :param correlation_id: The request correlation ID.
        :param continue_on_error: Whether the service should continue executing further actions once one action has
                                  returned errors (only applies to multiple actions in a single job).
        :param context: A dictionary of extra values to include in the context header.
        :param control_extra: A dictionary of extra values to include in the control header.

        :return: The job response

        :raises: :class:`ConnectionError`, :class:`InvalidField`, :class:`MessageSendError`,
                 :class:`MessageSendTimeout`, :class:`MessageTooLarge`, :class:`MessageReceiveError`,
                 :class:`MessageReceiveTimeout`, :class:`InvalidMessage`, :class:`JobError`, :class:`CallActionError`
        """
        return self.call_jobs_parallel_future(
            jobs=jobs,
            expansions=expansions,
            raise_job_errors=raise_job_errors,
            raise_action_errors=raise_action_errors,
            catch_transport_errors=catch_transport_errors,
            timeout=timeout,
            switches=switches,
            correlation_id=correlation_id,
            continue_on_error=continue_on_error,
            context=context,
            control_extra=control_extra,
        ).result()

    # Non-blocking methods that send a request and then return a future from which the response can later be obtained.

    def call_action_future(
        self,
        service_name,  # type: six.text_type
        action,  # type: six.text_type
        body=None,  # type: Optional[Body]
        expansions=None,  # type: Expansions
        raise_job_errors=True,  # type: bool
        raise_action_errors=True,  # type: bool
        timeout=None,  # type: Optional[int]
        switches=None,  # type: Optional[Union[List[int], AbstractSet[int]]]
        correlation_id=None,  # type: Optional[six.text_type]
        context=None,  # type: Optional[Context]
        control_extra=None,  # type: Optional[Control]
    ):
        # type: (...) -> FutureSOAResponse[ActionResponse]
        """
        This method is identical in signature and behavior to :method:`call_action`, except that it sends the request
        and then immediately returns a :class:`FutureResponse` instead of blocking waiting on a response and returning
        an :class:`ActionResponse`. Just call `result(timeout=None)` on the future response to block for an available
        response. Some of the possible exceptions may be raised when this method is called; others may be raised when
        the future is used.

        :return: A future from which the action response can later be retrieved
        """
        action_request = ActionRequest(
            action=action,
            body=body or {},
        )
        future = self.call_actions_future(
            service_name=service_name,
            actions=[action_request],
            expansions=expansions,
            raise_job_errors=raise_job_errors,
            raise_action_errors=raise_action_errors,
            timeout=timeout,
            switches=switches,
            correlation_id=correlation_id,
            context=context,
            control_extra=control_extra,
        )

        def get_result(_timeout):  # type: (Optional[int]) -> ActionResponse
            result = future.result(_timeout)
            if result.errors:
                # This can only happen if raise_job_errors is set to False, so return the list of errors, just like
                # other methods do below. Being sneaky with the cast, can only happen if caller asks.
                return cast(ActionResponse, result.errors)
            return result.actions[0]

        return FutureSOAResponse(get_result)

    def call_actions_future(
        self,
        service_name,  # type: six.text_type
        actions,  # type: ActionRequestArgumentList
        expansions=None,  # type: Expansions
        raise_job_errors=True,  # type: bool
        raise_action_errors=True,  # type: bool
        timeout=None,  # type: Optional[int]
        switches=None,  # type: Optional[Union[List[int], AbstractSet[int]]]
        correlation_id=None,  # type: Optional[six.text_type]
        continue_on_error=False,  # type: bool
        context=None,  # type: Optional[Context]
        control_extra=None,  # type: Optional[Control]
    ):
        # type: (...) -> FutureSOAResponse[JobResponse]
        """
        This method is identical in signature and behavior to :method:`call_actions`, except that it sends the request
        and then immediately returns a :class:`FutureResponse` instead of blocking waiting on a response and returning a
        :class:`JobResponse`. Just call `result(timeout=None)` on the future response to block for an available
        response. Some of the possible exceptions may be raised when this method is called; others may be raised when
        the future is used.

        :return: A future from which the job response can later be retrieved
        """
        expected_request_id = self.send_request(
            service_name=service_name,
            actions=actions,
            switches=switches,
            correlation_id=correlation_id,
            continue_on_error=continue_on_error,
            context=context,
            control_extra=control_extra,
            message_expiry_in_seconds=timeout if timeout else None,
        )

        def get_response(_timeout):  # type: (Optional[int]) -> JobResponse
            # Get all responses
            responses = list(
                self.get_all_responses(service_name, receive_timeout_in_seconds=_timeout or timeout)
            )  # type: List[Tuple[int, JobResponse]]

            # Try to find the expected response
            found = False
            response = None  # type: Optional[JobResponse]
            for request_id, response in responses:
                if request_id == expected_request_id:
                    found = True
                    break
            if not found or not response:
                # This error should be impossible if `get_all_responses` is behaving correctly, but let's raise a
                # meaningful error just in case.
                raise Exception(
                    'Got unexpected response(s) with ID(s) {} for request with ID {}'.format(
                        [r[0] for r in responses],
                        expected_request_id,
                    )
                )

            # Process errors at the Job and Action level
            if response.errors and raise_job_errors:
                raise self.JobError(response.errors)
            if raise_action_errors:
                error_actions = [action for action in response.actions if action.errors]
                if error_actions:
                    raise self.CallActionError(error_actions)

            if expansions:
                self._perform_expansion(
                    response.actions,
                    expansions,
                    switches=switches,
                    correlation_id=correlation_id,
                    context=context,
                    control_extra=control_extra,
                    message_expiry_in_seconds=timeout if timeout else None,
                )

            return response

        return FutureSOAResponse(get_response)

    def call_actions_parallel_future(
        self,
        service_name,  # type: six.text_type
        actions,  # type: ActionRequestArgumentIterable
        expansions=None,  # type: Expansions
        raise_job_errors=True,  # type: bool
        raise_action_errors=True,  # type: bool
        catch_transport_errors=False,  # type: bool
        timeout=None,  # type: Optional[int]
        switches=None,  # type: Optional[Union[List[int], AbstractSet[int]]]
        correlation_id=None,  # type: Optional[six.text_type]
        context=None,  # type: Optional[Context]
        control_extra=None,  # type: Optional[Control]
    ):
        # type: (...) -> FutureSOAResponse[Generator[ActionResponse, None, None]]
        """
        This method is identical in signature and behavior to :method:`call_actions_parallel`, except that it sends the
        requests and then immediately returns a :class:`FutureResponse` instead of blocking waiting on responses and
        returning a generator. Just call `result(timeout=None)` on the future response to block for an available
        response (which will be a generator). Some of the possible exceptions may be raised when this method is called;
        others may be raised when the future is used.

        If argument `raise_job_errors` is supplied and is `False`, some items in the result list might be lists of job
        errors instead of individual :class:`ActionResponse`s. Be sure to check for that if used in this manner.

        If argument `catch_transport_errors` is supplied and is `True`, some items in the result list might be instances
        of `Exception` instead of individual :class:`ActionResponse`s. Be sure to check for that if used in this manner.

        :return: A generator of action responses that blocks waiting on responses once you begin iteration
        """
        job_responses = self.call_jobs_parallel_future(
            jobs=({'service_name': service_name, 'actions': [action]} for action in actions),
            expansions=expansions,
            raise_job_errors=raise_job_errors,
            raise_action_errors=raise_action_errors,
            catch_transport_errors=catch_transport_errors,
            timeout=timeout,
            switches=switches,
            correlation_id=correlation_id,
            context=context,
            control_extra=control_extra,
        )

        def parse_results(results):  # type: (List[JobResponse]) -> Generator[ActionResponse, None, None]
            for job in results:
                if isinstance(job, Exception):
                    yield cast(ActionResponse, job)  # sneaky cast, only happens if caller wants exceptions returned
                elif job.errors:
                    yield cast(ActionResponse, job.errors)  # sneaky cast, only happens if caller wants errors returned
                else:
                    yield job.actions[0]

        def get_response(_timeout):  # type: (Optional[int]) -> Generator[ActionResponse, None, None]
            # This looks weird, but we want `job_response.result` to be called eagerly, before they actually start
            # iterating over it.
            return parse_results(job_responses.result(_timeout))

        return FutureSOAResponse(get_response)

    def call_jobs_parallel_future(
        self,
        jobs,  # type: Iterable[JobRequestArgument]
        expansions=None,  # type: Expansions
        raise_job_errors=True,  # type: bool
        raise_action_errors=True,  # type: bool
        catch_transport_errors=False,  # type: bool
        timeout=None,  # type: Optional[int]
        switches=None,  # type: Optional[Union[List[int], AbstractSet[int]]]
        correlation_id=None,  # type: Optional[six.text_type]
        continue_on_error=False,  # type: bool
        context=None,  # type: Optional[Context]
        control_extra=None,  # type: Optional[Control]
    ):
        # type: (...) -> FutureSOAResponse[List[JobResponse]]
        """
        This method is identical in signature and behavior to :method:`call_jobs_parallel`, except that it sends the
        requests and then immediately returns a :class:`FutureResponse` instead of blocking waiting on all responses and
        returning a `list` of :class:`JobResponse` objects. Just call `result(timeout=None)` on the future response to
        block for an available response. Some of the possible exceptions may be raised when this method is called;
        others may be raised when the future is used.

        :return: A future from which the list of job responses can later be retrieved
        """
        error_key = 0
        transport_errors = {}  # type: Dict[Tuple[six.text_type, int], Exception]

        response_reassembly_keys = []  # type: List[Tuple[six.text_type, int]]
        service_request_ids = {}  # type: Dict[six.text_type, Set[int]]
        for job in jobs:
            try:
                sent_request_id = self.send_request(
                    service_name=job['service_name'],
                    actions=job['actions'],
                    switches=switches,
                    correlation_id=correlation_id,
                    continue_on_error=continue_on_error,
                    context=context,
                    control_extra=control_extra,
                    message_expiry_in_seconds=timeout if timeout else None,
                )
                service_request_ids.setdefault(job['service_name'], set()).add(sent_request_id)
            except (ConnectionError, InvalidMessageError, MessageSendError, MessageSendTimeout, MessageTooLarge) as e:
                if not catch_transport_errors:
                    raise
                sent_request_id = error_key = error_key - 1
                transport_errors[(job['service_name'], sent_request_id)] = e

            response_reassembly_keys.append((job['service_name'], sent_request_id))

        def get_response(_timeout):  # type: (Optional[int]) -> List[JobResponse]
            service_responses = {}
            for service_name, request_ids in six.iteritems(service_request_ids):
                try:
                    for request_id, response in self.get_all_responses(
                        service_name,
                        receive_timeout_in_seconds=_timeout or timeout,
                    ):
                        if request_id not in request_ids:
                            raise Exception(
                                'Got response ID {}, not in set of expected IDs {}'.format(request_id, request_ids)
                            )
                        service_responses[(service_name, request_id)] = response
                        if catch_transport_errors:
                            # We don't need the set to be reduced unless we're catching errors
                            request_ids.remove(request_id)
                except (ConnectionError, InvalidMessageError, MessageReceiveError, MessageReceiveTimeout) as e:
                    if not catch_transport_errors:
                        raise
                    for request_id in request_ids:
                        transport_errors[(service_name, request_id)] = e

            responses = []  # type: List[JobResponse]
            actions_to_expand = []  # type: List[ActionResponse]
            for service_name, request_id in response_reassembly_keys:
                if request_id < 0:
                    # A transport error occurred during send, and we are catching errors, so add it to the list
                    # Sneaky cast, but this can only happen if the caller explicitly asked for it
                    responses.append(cast(JobResponse, transport_errors[(service_name, request_id)]))
                    continue

                if (service_name, request_id) not in service_responses:
                    if (service_name, request_id) in transport_errors:
                        # A transport error occurred during receive, and we are catching errors, so add it to the list
                        # Sneaky cast, but this can only happen if the caller explicitly asked for it
                        responses.append(cast(JobResponse, transport_errors[(service_name, request_id)]))
                        continue

                    # It shouldn't be possible for this to happen unless the code has a bug, but let's raise a
                    # meaningful exception just in case a bug exists, because KeyError will not be helpful.
                    raise Exception('There was no response for service {}, request {}'.format(service_name, request_id))

                response = service_responses[(service_name, request_id)]
                if raise_job_errors and response.errors:
                    raise self.JobError(response.errors)
                if raise_action_errors:
                    error_actions = [action for action in response.actions if action.errors]
                    if error_actions:
                        raise self.CallActionError(error_actions)
                if expansions:
                    actions_to_expand.extend(response.actions)

                responses.append(response)

            if expansions:
                self._perform_expansion(
                    actions_to_expand,
                    expansions,
                    switches=switches,
                    correlation_id=correlation_id,
                    context=context,
                    control_extra=control_extra,
                    message_expiry_in_seconds=timeout if timeout else None,
                )

            return responses

        return FutureSOAResponse(get_response)

    # Methods used to send a request in a non-blocking manner and then later block for a response as a separate step

    def send_request(
        self,
        service_name,  # type: six.text_type
        actions,  # type: ActionRequestArgumentList
        switches=None,  # type: Optional[Union[List[int], AbstractSet[int]]]
        correlation_id=None,  # type: Optional[six.text_type]
        continue_on_error=False,  # type: bool
        context=None,  # type: Optional[Context]
        control_extra=None,  # type: Optional[Control]
        message_expiry_in_seconds=None,  # type: Optional[int]
        suppress_response=False,  # type: bool
    ):
        # type: (...) -> int
        """
        Build and send a JobRequest, and return a request ID.

        The context and control_extra arguments may be used to include extra values in the
        context and control headers, respectively.

        :param service_name: The name of the service from which to receive responses
        :param actions: A list of `ActionRequest` objects or dictionaries
        :param switches: A list of switch value integers
        :param correlation_id: The request correlation ID
        :param continue_on_error: Whether to continue executing further actions once one action has returned errors
        :param context: A dictionary of extra values to include in the context header
        :param control_extra: A dictionary of extra values to include in the control header
        :param message_expiry_in_seconds: How soon the message will expire if not received by a server (defaults to
                                          sixty seconds unless the settings are otherwise)
        :param suppress_response: If `True`, the service will process the request normally but omit the step of
                                  sending a response back to the client (use this feature to implement send-and-forget
                                  patterns for asynchronous execution)

        :return: The request ID

        :raises: :class:`ConnectionError`, :class:`InvalidField`, :class:`MessageSendError`,
                 :class:`MessageSendTimeout`, :class:`MessageTooLarge`
        """

        control_extra = control_extra.copy() if control_extra else {}
        if message_expiry_in_seconds and 'timeout' not in control_extra:
            control_extra['timeout'] = message_expiry_in_seconds

        handler = self._get_handler(service_name)
        control = self._make_control_header(
            continue_on_error=continue_on_error,
            control_extra=control_extra,
            suppress_response=suppress_response,
        )
        context = self._make_context_header(
            switches=switches,
            correlation_id=correlation_id,
            context_extra=context,
        )
        job_request = JobRequest(actions=actions, control=control, context=context or {})
        return handler.send_request(job_request, message_expiry_in_seconds)

    def get_all_responses(self, service_name, receive_timeout_in_seconds=None):
        # type: (six.text_type, Optional[int]) -> Generator[Tuple[int, JobResponse], None, None]
        """
        Receive all available responses from the service as a generator.

        :param service_name: The name of the service from which to receive responses
        :param receive_timeout_in_seconds: How long to block without receiving a message before raising
                                           :class:`MessageReceiveTimeout` (defaults to five seconds unless the settings
                                           are otherwise).

        :return: A generator that yields a two-tuple of request ID, job response

        :raises: :class:`ConnectionError`, :class:`MessageReceiveError`, :class:`MessageReceiveTimeout`,
                 :class:`InvalidMessage`
        """

        handler = self._get_handler(service_name)
        return handler.get_all_responses(receive_timeout_in_seconds)

    # Private methods used to support all of the above methods

    def _perform_expansion(
        self,
        actions,  # type: Iterable[ActionResponse]
        expansions,  # type: Expansions
        **kwargs  # type: Any
    ):
        # Perform expansions
        if expansions and getattr(self, 'expansion_converter', None):
            try:
                objects_to_expand = self._extract_candidate_objects(actions, expansions)
            except KeyError as e:
                raise self.InvalidExpansionKey('Invalid key in expansion request: {}'.format(e.args[0]))
            else:
                self._expand_objects(objects_to_expand, **kwargs)

    def _extract_candidate_objects(
        self,
        actions,  # type: Iterable[ActionResponse]
        expansions,  # type: Expansions
    ):
        # type: (...) -> List[Tuple[Dict[Any, Any], List[ExpansionNode]]]
        # Build initial list of objects to expand
        objects_to_expand = []  # type: List[Tuple[Dict[Any, Any], List[ExpansionNode]]]
        for type_node in self.expansion_converter.dict_to_trees(expansions):
            for action in actions:
                expansion_objects = type_node.find_objects(action.body)
                objects_to_expand.extend(
                    (expansion_object, type_node.expansions)
                    for expansion_object in expansion_objects
                )
        return objects_to_expand

    def _expand_objects(
        self,
        objects_to_expand,  # type: List[Tuple[Dict[Any, Any], List[ExpansionNode]]]
        **kwargs  # type: Any
    ):
        # Keep track of expansion action errors that need to be raised
        expansion_job_errors_to_raise = []  # type: List[Error]
        expansion_action_errors_to_raise = []  # type: List[ActionResponse]
        # Loop until we have no outstanding objects to expand
        while objects_to_expand:
            # Form a collection of optimized bulk requests that need to be made, a map of service name to a map of
            # action names to a dict instructing how to call the action and with what parameters
            pending_expansion_requests = collections.defaultdict(
                lambda: collections.defaultdict(dict),
            )  # type: Dict[six.text_type, Dict[six.text_type, Dict[six.text_type, Any]]]

            # Initialize mapping of service request IDs to expansion objects
            expansion_service_requests = collections.defaultdict(
                dict
            )  # type: Dict[six.text_type, Dict[int, List[Dict[six.text_type, Any]]]]

            # Formulate pending expansion requests to services
            for object_to_expand, expansion_nodes in objects_to_expand:
                for expansion_node in expansion_nodes:
                    # Only expand if expansion has not already been satisfied and object contains truth-y source field
                    if (
                        expansion_node.destination_field not in object_to_expand and
                        object_to_expand.get(expansion_node.source_field)
                    ):
                        # Get the expansion identifier value
                        value = object_to_expand[expansion_node.source_field]
                        # Call the action and map the request_id to the object we're expanding and the corresponding
                        # expansion node.
                        request_instruction = pending_expansion_requests[expansion_node.service][expansion_node.action]
                        request_instruction.setdefault('field', expansion_node.request_field)
                        request_instruction.setdefault('values', set()).add(value)
                        request_instruction.setdefault('object_nodes', []).append({
                            'object': object_to_expand,
                            'expansion': expansion_node,
                        })

            # Make expansion requests
            for service_name, actions in six.iteritems(pending_expansion_requests):
                for action_name, instructions in six.iteritems(actions):
                    request_id = self.send_request(
                        service_name,
                        actions=[
                            {'action': action_name, 'body': {instructions['field']: list(instructions['values'])}},
                        ],
                        **kwargs
                    )
                    expansion_service_requests[service_name][request_id] = instructions['object_nodes']

            # We have queued up requests for all expansions. Empty the queue, but we may add more to it.
            objects_to_expand = []

            # Receive expansion responses from services for which we have outstanding requests
            for service_name, request_ids_to_objects in expansion_service_requests.items():
                if request_ids_to_objects:
                    # Receive all available responses from the service
                    for request_id, response in self.get_all_responses(
                        service_name,
                        receive_timeout_in_seconds=kwargs.get('message_expiry_in_seconds'),
                    ):
                        # Pop the request mapping off the list of pending requests and get the value of the expansion
                        # from the response.
                        for object_node in request_ids_to_objects.pop(request_id):
                            object_to_expand = object_node['object']
                            expansion_node = object_node['expansion']

                            if response.errors:
                                if expansion_node.raise_action_errors:
                                    expansion_job_errors_to_raise.extend(response.errors)
                                continue

                            action_response = response.actions[0]
                            if action_response.errors and expansion_node.raise_action_errors:
                                expansion_action_errors_to_raise.append(action_response)

                            # If everything is okay, replace the expansion object with the response value
                            if action_response.body:
                                values = action_response.body[expansion_node.response_field]
                                response_key = object_to_expand[expansion_node.source_field]
                                if response_key in values:
                                    # It's okay if there isn't a matching value for this expansion; just means no match
                                    object_to_expand[expansion_node.destination_field] = values[response_key]

                                # Potentially add additional pending expansion requests.
                                if expansion_node.expansions:
                                    objects_to_expand.extend(
                                        (exp_object, expansion_node.expansions)
                                        for exp_object in expansion_node.find_objects(values)
                                    )

            if expansion_action_errors_to_raise:
                raise self.CallActionError(expansion_action_errors_to_raise)

            if expansion_job_errors_to_raise:
                raise self.JobError(expansion_job_errors_to_raise)

    def _get_handler(self, service_name):  # type: (six.text_type) -> ServiceHandler
        if not isinstance(service_name, six.text_type):
            raise ValueError('Called service name "{}" must be unicode'.format(service_name))

        # Lazy-load a handler for the named service
        if service_name not in self.handlers:
            if service_name not in self.settings:
                raise self.ImproperlyConfigured('Unrecognized service name "{}"'.format(service_name))
            settings = self.settings[service_name]
            self.handlers[service_name] = self.handler_class(service_name, settings)
        return self.handlers[service_name]

    @staticmethod
    def _make_control_header(continue_on_error=False, control_extra=None, suppress_response=False):
        # type: (bool, Optional[Control], bool) -> Control
        control = {
            'continue_on_error': continue_on_error,
            'suppress_response': suppress_response,
        }
        if control_extra:
            control.update(control_extra)
        return control

    def _make_context_header(
        self,
        switches=None,  # type: Optional[Union[List[int], AbstractSet[int]]]
        correlation_id=None,  # type: Optional[six.text_type]
        context_extra=None,  # type: Optional[Context]
    ):
        # type: (...) -> Context
        # Copy the underlying context object, if it was provided
        context = self.context.copy() if self.context else {}  # type: Context
        # Either add on, reuse or generate a correlation ID
        if correlation_id is not None:
            context['correlation_id'] = correlation_id
        elif 'correlation_id' not in context:
            context['correlation_id'] = six.text_type(uuid.uuid1().hex)
        # Switches can come from three different places, so merge them
        # and ensure that they are unique
        switches = set(switches or [])
        if context_extra:
            switches |= set(context_extra.pop('switches', []))
        context['switches'] = list(set(context.get('switches', [])) | switches)
        # Add any extra stuff
        if context_extra:
            context.update(context_extra)
        # context keys need to be guaranteed unicode
        return {six.text_type(k): v for k, v in six.iteritems(context)}<|MERGE_RESOLUTION|>--- conflicted
+++ resolved
@@ -85,21 +85,13 @@
 class ServiceHandler(object):
     """Does the low-level work of communicating with an individual service through its configured transport."""
 
-<<<<<<< HEAD
     def __init__(self, service_name, settings, route_key=None):
-=======
-    def __init__(self, service_name, settings):  # type: (six.text_type, ClientSettings) -> None
->>>>>>> 0e00c43d
         """
         :param service_name: The name of the service which this handler calls
         :param settings: The client settings object for this service (and only this service)
         """
-<<<<<<< HEAD
-        self.metrics = settings['metrics']['object'](**settings['metrics'].get('kwargs', {}))
+        self.metrics = settings['metrics']['object'](**settings['metrics'].get('kwargs', {}))  # type: MetricsRecorder
         self.route_key = route_key
-=======
-        self.metrics = settings['metrics']['object'](**settings['metrics'].get('kwargs', {}))  # type: MetricsRecorder
->>>>>>> 0e00c43d
 
         with self.metrics.timer('client.transport.initialize', resolution=TimerResolution.MICROSECONDS):
             self.transport = settings['transport']['object'](
@@ -139,12 +131,8 @@
                 message_expiry_in_seconds,
             )
 
-<<<<<<< HEAD
     def send_request(self, job_request, message_expiry_in_seconds=None, route_key=None):
-=======
-    def send_request(self, job_request, message_expiry_in_seconds=None):
         # type: (JobRequest, int) -> int
->>>>>>> 0e00c43d
         """
         Send a JobRequest, and return a request ID.
 
@@ -159,13 +147,9 @@
         """
         request_id = self.request_counter
         self.request_counter += 1
-<<<<<<< HEAD
-        meta = {}
+        meta = {}  # type: Dict[six.text_type, Any]
         if self.route_key:
             meta['route_key'] = self.route_key
-=======
-        meta = {}  # type: Dict[six.text_type, Any]
->>>>>>> 0e00c43d
         wrapper = self._make_middleware_stack(
             [m.request for m in self.middleware],
             self._base_send_request,
