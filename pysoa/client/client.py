from __future__ import (
    absolute_import,
    unicode_literals,
)

import collections
import random
import sys
from types import TracebackType
from typing import (
    AbstractSet,
    Any,
    Callable,
    Dict,
    Generator,
    Generic,
    Iterable,
    List,
    Mapping,
    NamedTuple,
    Optional,
    Set,
    Tuple,
    Type,
    TypeVar,
    Union,
    cast,
)
import uuid

import attr
from conformity.settings import SettingsData
from pymetrics.instruments import TimerResolution
from pymetrics.recorders.base import MetricsRecorder
import six

from pysoa.client.errors import (
    CallActionError,
    CallJobError,
    ImproperlyConfigured,
    InvalidExpansionKey,
)
from pysoa.client.expander import (
    ExpansionConverter,
    ExpansionNode,
    Expansions,
    ExpansionSettings,
    TypeExpansions,
    TypeRoutes,
)
from pysoa.client.middleware import (
    ClientMiddleware,
    ClientRequestMiddlewareTask,
    ClientResponseMiddlewareTask,
)
from pysoa.client.settings import ClientSettings
from pysoa.common.errors import Error
from pysoa.common.transport.base import ClientTransport
from pysoa.common.transport.errors import (
    MessageReceiveTimeout,
    PySOATransportError,
)
from pysoa.common.types import (
    ActionRequest,
    ActionResponse,
    Body,
    Context,
    Control,
    JobRequest,
    JobResponse,
    UnicodeKeysDict,
)
from pysoa.version import __version_info__


__all__ = (
    'Client',
    'ServiceHandler',
)


_MT = TypeVar('_MT', ClientRequestMiddlewareTask, ClientResponseMiddlewareTask)


class ServiceHandler(object):
    """Does the low-level work of communicating with an individual service through its configured transport."""

<<<<<<< HEAD
    def __init__(self, service_name, settings, route_key=None):
=======
    _client_version = list(__version_info__)

    def __init__(self, service_name, settings):  # type: (six.text_type, ClientSettings) -> None
>>>>>>> ff6976c6
        """
        :param service_name: The name of the service which this handler calls
        :param settings: The client settings object for this service (and only this service)
        """
        self.metrics = settings['metrics']['object'](**settings['metrics'].get('kwargs', {}))  # type: MetricsRecorder
        self.route_key = route_key

        with self.metrics.timer('client.transport.initialize', resolution=TimerResolution.MICROSECONDS):
            self.transport = settings['transport']['object'](
                service_name,
                self.metrics,
                **settings['transport'].get('kwargs', {})
            )  # type: ClientTransport

        with self.metrics.timer('client.middleware.initialize', resolution=TimerResolution.MICROSECONDS):
            self.middleware = [
                m['object'](**m.get('kwargs', {}))
                for m in settings['middleware']
            ]  # type: List[ClientMiddleware]

        # Make sure the request counter starts at a random location to avoid clashing with other clients
        # sharing the same connection
        self.request_counter = random.randint(1, 1000000)  # type: int

    @staticmethod
    def _make_middleware_stack(middleware, base):  # type: (List[Callable[[_MT], _MT]], _MT) -> _MT
        """
        Given a list of in-order middleware callables `middleware`
        and a base function `base`, chains them together so each middleware is
        fed the function below, and returns the top level ready to call.
        """
        for ware in reversed(middleware):
            base = ware(base)
        return base

    def _base_send_request(self, request_id, meta, job_request, message_expiry_in_seconds=None):
        # type: (int, Dict[six.text_type, Any], JobRequest, Optional[int]) -> None
        with self.metrics.timer('client.send.excluding_middleware', resolution=TimerResolution.MICROSECONDS):
            self.transport.send_request_message(
                request_id,
                meta,
                attr.asdict(job_request, dict_factory=UnicodeKeysDict),
                message_expiry_in_seconds,
            )

    def send_request(self, job_request, message_expiry_in_seconds=None, route_key=None):
        # type: (JobRequest, int) -> int
        """
        Send a JobRequest, and return a request ID.

        :param job_request: The job request object to send
        :param message_expiry_in_seconds: How soon the message will expire if not received by a server (defaults to
                                          sixty seconds unless the settings are otherwise)

        :return: The request ID

        :raises: :class:`pysoa.common.transport.errors.PySOATransportError`
        """
        request_id = self.request_counter
        self.request_counter += 1
<<<<<<< HEAD
        meta = {}  # type: Dict[six.text_type, Any]
        if self.route_key:
            meta['route_key'] = self.route_key
=======
        meta = {
            'client_version': self._client_version,
        }  # type: Dict[six.text_type, Any]
>>>>>>> ff6976c6
        wrapper = self._make_middleware_stack(
            [m.request for m in self.middleware],
            self._base_send_request,
        )
        try:
            with self.metrics.timer('client.send.including_middleware', resolution=TimerResolution.MICROSECONDS):
                wrapper(request_id, meta, job_request, message_expiry_in_seconds)
            return request_id
        finally:
            self.metrics.publish_all()

    def _base_get_response(self, receive_timeout_in_seconds=None):
        # type: (int) -> Tuple[Optional[int], Optional[JobResponse]]
        with self.metrics.timer('client.receive.excluding_middleware', resolution=TimerResolution.MICROSECONDS):
            request_id, meta, message = self.transport.receive_response_message(receive_timeout_in_seconds)
            if message is None:
                return None, None
            else:
                return request_id, JobResponse(**message)

    def get_all_responses(self, receive_timeout_in_seconds=None):
        # type: (Optional[int]) -> Generator[Tuple[int, JobResponse], None, None]
        """
        Receive all available responses from the transport as a generator.

        :param receive_timeout_in_seconds: How long to block without receiving a message before raising
                                           :class:`MessageReceiveTimeout` (defaults to five seconds unless the settings
                                           are otherwise).

        :return: A generator that yields a two-tuple of request ID, job response

        :raises: :class:`pysoa.common.transport.errors.PySOATransportError`, :class:`StopIteration`
        """

        wrapper = self._make_middleware_stack(
            [m.response for m in self.middleware],
            self._base_get_response,
        )
        try:
            while True:
                with self.metrics.timer('client.receive.including_middleware', resolution=TimerResolution.MICROSECONDS):
                    request_id, response = wrapper(receive_timeout_in_seconds)
                if request_id is None or response is None:
                    break
                yield request_id, response
        finally:
            self.metrics.publish_all()


_FR = TypeVar(
    '_FR',
    ActionResponse,
    JobResponse,
    List[ActionResponse],
    List[JobResponse],
    Generator[ActionResponse, None, None],
    Generator[JobResponse, None, None],
)
ActionRequestArgument = Union[
    ActionRequest,
    Dict[six.text_type, Any],
]
ActionRequestArgumentList = Union[
    List[ActionRequest],
    List[Dict[six.text_type, Any]],
]
ActionRequestArgumentIterable = Union[
    Iterable[ActionRequest],
    Iterable[Dict[six.text_type, Any]],
]
JobRequestArgument = Dict[six.text_type, Any]


class FutureSOAResponse(Generic[_FR]):
    """
    A future representing a retrievable response after sending a request.
    """

    DelayedException = NamedTuple('DelayedException', (
        ('tp', Type[BaseException]),
        ('value', BaseException),
        ('tb', Optional[TracebackType]),
    ))

    def __init__(self, get_response):  # type: (Callable[[Optional[int]], _FR]) -> None
        self._get_response = get_response  # type: Callable[[Optional[int]], _FR]
        self._response = None  # type: Optional[_FR]
        self._raise = None  # type: Optional[FutureSOAResponse.DelayedException]

    def result(self, timeout=None):  # type: (Optional[int]) -> _FR
        """
        Obtain the result of this future response.

        The first time you call this method on a given future response, it will block for a response and then
        either return the response or raise any errors raised by the response. You can specify an optional timeout,
        which will override any timeout specified in the client settings or when calling the request method. If a
        timeout occurs, :class:`MessageReceiveTimeout` will be raised. It will not be cached, and you can attempt
        to call this again, and those subsequent calls to :method:`result` (or :method:`exception`) will be treated
        like first-time calls until a response is returned or non-timeout error is raised.

        The subsequent times you call this method on a given future response after obtaining a non-timeout response,
        any specified timeout will be ignored, and the cached response will be returned (or the cached exception
        re-raised).

        :param timeout: If specified, the client will block for at most this many seconds waiting for a response.
                        If not specified, but a timeout was specified when calling the request method, the client
                        will block for at most that many seconds waiting for a response. If neither this nor the
                        request method timeout are specified, the configured timeout setting (or default of 5
                        seconds) will be used.

        :return: The response

        :raises: :class:`pysoa.common.transport.errors.PySOATransportError`,
                 :class:`CallActionError`, :class:`CallJobError`
        """
        if self._raise:
            if six.PY2:
                six.reraise(tp=self._raise.tp, value=self._raise.value, tb=self._raise.tb)
            else:
                # We do it this way because six.reraise adds extra traceback items in Python 3
                raise self._raise.value.with_traceback(self._raise.tb)
        if self._response:
            return self._response

        try:
            self._response = self._get_response(timeout)
            return self._response
        except MessageReceiveTimeout:
            raise
        except Exception:
            t, e, tb = sys.exc_info()
            assert t is not None and e is not None
            self._raise = self.DelayedException(t, e, tb)
            raise

    def exception(self, timeout=None):  # type: (int) -> Optional[BaseException]
        """
        Obtain the exception raised by the call, blocking if necessary, per the rules specified in the
        documentation for :method:`result`. If the call completed without raising an exception, `None` is returned.
        If a timeout occurs, :class:`MessageReceiveTimeout` will be raised (not returned).

        :param timeout: If specified, the client will block for at most this many seconds waiting for a response.
                        If not specified, but a timeout was specified when calling the request method, the client
                        will block for at most that many seconds waiting for a response. If neither this nor the
                        request method timeout are specified, the configured timeout setting (or default of 5
                        seconds) will be used.

        :return: The exception
        """
        if self.running():
            try:
                self.result(timeout)
                return None
            except MessageReceiveTimeout:
                raise
            except Exception as e:
                # TODO self._raise = self.DelayedException(*sys.exc_info())
                return e

        if self._raise:
            return self._raise.value

        return None

    def running(self):  # type: () -> bool
        """
        Returns `True` if the response (or exception) has not yet been obtained, `False` otherwise.

        :return: Whether the request is believed to still be running (this is updated only when `result` or
                 `exception` is called).
        """
        return not self.done()

    def done(self):  # type: () -> bool
        """
        Returns `False` if the response (or exception) has not yet been obtained, `True` otherwise.

        :return: Whether the request is known to be done (this is updated only when `result` or `exception` is
                 called).
        """
        return bool(self._response or self._raise)


class Client(object):
    """
    The `Client` provides a simple interface for calling actions on services and supports both sequential and
    parallel action invocation.
    """

    settings_class = ClientSettings  # type: Type[ClientSettings]
    handler_class = ServiceHandler  # type: Type[ServiceHandler]

    def __init__(
        self,
        config,  # type: Mapping[six.text_type, SettingsData]
        expansion_config=None,  # type: Optional[SettingsData]
        settings_class=None,  # type: Optional[Type[ClientSettings]]
        context=None,  # type: Optional[Context]
    ):
        # type: (...) -> None
        """
        :param config: The entire client configuration dict, whose keys are service names and values are settings dicts
                       abiding by the :class:`ClientSettings` schema
        :param expansion_config: The optional expansion configuration dict, if this client supports expansions, which
                                 is a dict abiding by the :class:`ExpansionSettings` schema
        :param settings_class: An optional settings schema enforcement class to use, which overrides the default of
                               :class:`ClientSettings`
        :param context: An optional base request context that will be used for all requests this client instance sends
                        (individual calls can add to and override the values supplied in this context dict)
        """
        self.settings_class = settings_class or self.__class__.settings_class
        self.context = context or {}  # type: Context

        self.handlers = {}  # type: Dict[six.text_type, ServiceHandler]
        self.settings = {}  # type: Dict[six.text_type, ClientSettings]
        self.config = config or {}  # type: Mapping[six.text_type, SettingsData]
        for service_name, service_config in self.config.items():
            self.settings[service_name] = self.settings_class(service_config)

        if expansion_config:
            expansion_settings = ExpansionSettings(expansion_config)
            self.expansion_converter = ExpansionConverter(
                type_routes=cast(TypeRoutes, expansion_settings['type_routes']),
                type_expansions=cast(TypeExpansions, expansion_settings['type_expansions']),
            )

    FutureResponse = FutureSOAResponse  # TODO backwards compatibility, will be removed in 1.0.0

    # Exceptions

    ImproperlyConfigured = ImproperlyConfigured
    """Convenience alias for :class:`pysoa.client.errors.ImproperlyConfigured`"""

    InvalidExpansionKey = InvalidExpansionKey
    """Convenience alias for :class:`pysoa.client.errors.InvalidExpansionKey`"""

    JobError = CallJobError
    """Convenience alias for :class:`pysoa.client.errors.CallJobError`"""

    CallJobError = CallJobError
    """Convenience alias for :class:`pysoa.client.errors.CallJobError`"""

    CallActionError = CallActionError
    """Convenience alias for :class:`pysoa.client.errors.CallActionError`"""

    # Blocking methods that send a request and wait until a response is available

    def call_action(
        self,
        service_name,  # type: six.text_type
        action,  # type: six.text_type
        body=None,  # type: Body
        expansions=None,  # type: Expansions
        raise_job_errors=True,  # type: bool
        raise_action_errors=True,  # type: bool
        timeout=None,  # type: Optional[int]
        switches=None,  # type: Optional[Union[List[int], AbstractSet[int]]]
        correlation_id=None,  # type: Optional[six.text_type]
        context=None,  # type: Optional[Context]
        control_extra=None,  # type: Optional[Control]
    ):
        # type: (...) -> ActionResponse
        """
        Build and send a single job request with one action.

        Returns the action response or raises an exception if the action response is an error (unless
        `raise_action_errors` is passed as `False`) or if the job response is an error (unless `raise_job_errors` is
        passed as `False`).

        This method performs expansions if the `Client` is configured with an expansion converter.

        :param service_name: The name of the service to call.
        :param action: The name of the action to call.
        :param body: The action request body.
        :param expansions: A dictionary representing the expansions to perform.
        :param raise_job_errors: Whether to raise a :class:`JobError` if the job response contains errors (defaults to
                                 `True`).
        :param raise_action_errors: Whether to raise a :class:`CallActionError` if any action responses contain errors
                                    (defaults to `True`).
        :param timeout: If provided, this will override the default transport timeout values to; requests will expire
                        after this number of seconds plus some buffer defined by the transport, and the client will not
                        block waiting for a response for longer than this amount of time.
        :param switches: A list of switch value integers.
        :param correlation_id: The request correlation ID.
        :param context: A dictionary of extra values to include in the context header.
        :param control_extra: A dictionary of extra values to include in the control header.

        :return: The action response.

        :raises: :class:`pysoa.common.transport.errors.PySOATransportError`,
                 :class:`CallActionError`, :class:`CallJobError`
        """
        return self.call_action_future(
            service_name=service_name,
            action=action,
            body=body,
            expansions=expansions,
            raise_job_errors=raise_job_errors,
            raise_action_errors=raise_action_errors,
            timeout=timeout,
            switches=switches,
            correlation_id=correlation_id,
            context=context,
            control_extra=control_extra,
        ).result()

    def call_actions(
        self,
        service_name,  # type: six.text_type
        actions,  # type: ActionRequestArgumentList
        expansions=None,  # type: Expansions
        raise_job_errors=True,  # type: bool
        raise_action_errors=True,  # type: bool
        timeout=None,  # type: Optional[int]
        switches=None,  # type: Optional[Union[List[int], AbstractSet[int]]]
        correlation_id=None,  # type: Optional[six.text_type]
        continue_on_error=False,  # type: bool
        context=None,  # type: Optional[Context]
        control_extra=None,  # type: Optional[Control]
    ):
        # type: (...) -> JobResponse
        """
        Build and send a single job request with one or more actions.

        Returns a list of action responses, one for each action in the same order as provided, or raises an exception
        if any action response is an error (unless `raise_action_errors` is passed as `False`) or if the job response
        is an error (unless `raise_job_errors` is passed as `False`).

        This method performs expansions if the `Client` is configured with an expansion converter.

        :param service_name: The name of the service to call.
        :param actions: A list of :class:`ActionRequest` objects and/or dicts that can be converted to `ActionRequest`
                        objects.
        :param expansions: A dictionary representing the expansions to perform.
        :param raise_job_errors: Whether to raise a :class:`JobError` if the job response contains errors (defaults to
                                 `True`).
        :param raise_action_errors: Whether to raise a :class:`CallActionError` if any action responses contain errors
                                    (defaults to `True`).
        :param timeout: If provided, this will override the default transport timeout values to; requests will expire
                        after this number of seconds plus some buffer defined by the transport, and the client will not
                        block waiting for a response for longer than this amount of time.
        :param switches: A list of switch value integers.
        :param correlation_id: The request correlation ID.
        :param continue_on_error: Whether the service should continue executing further actions once one action has
                                  returned errors.
        :param context: A dictionary of extra values to include in the context header.
        :param control_extra: A dictionary of extra values to include in the control header.

        :return: The job response.

        :raises: :class:`pysoa.common.transport.errors.PySOATransportError`,
                 :class:`CallActionError`, :class:`CallJobError`
        """
        return self.call_actions_future(
            service_name=service_name,
            actions=actions,
            expansions=expansions,
            raise_job_errors=raise_job_errors,
            raise_action_errors=raise_action_errors,
            timeout=timeout,
            switches=switches,
            correlation_id=correlation_id,
            continue_on_error=continue_on_error,
            context=context,
            control_extra=control_extra,
        ).result()

    def call_actions_parallel(
        self,
        service_name,  # type: six.text_type
        actions,  # type: ActionRequestArgumentIterable
        expansions=None,  # type: Expansions
        raise_job_errors=True,  # type: bool
        raise_action_errors=True,  # type: bool
        catch_transport_errors=False,  # type: bool
        timeout=None,  # type: Optional[int]
        switches=None,  # type: Optional[Union[List[int], AbstractSet[int]]]
        correlation_id=None,  # type: Optional[six.text_type]
        context=None,  # type: Optional[Context]
        control_extra=None,  # type: Optional[Control]
    ):
        # type: (...) -> Generator[ActionResponse, None, None]
        """
        Build and send multiple job requests to one service, each job with one action, to be executed in parallel, and
        return once all responses have been received.

        Returns a list of action responses, one for each action in the same order as provided, or raises an exception
        if any action response is an error (unless `raise_action_errors` is passed as `False`) or if any job response
        is an error (unless `raise_job_errors` is passed as `False`).

        This method performs expansions if the `Client` is configured with an expansion converter.

        :param service_name: The name of the service to call.
        :param actions: A list of :class:`ActionRequest` objects and/or dicts that can be converted to `ActionRequest`
                        objects.
        :param expansions: A dictionary representing the expansions to perform.
        :param raise_job_errors: Whether to raise a :class:`JobError` if the job response contains errors (defaults to
                                 `True`).
        :param raise_action_errors: Whether to raise a :class:`CallActionError` if any action responses contain errors
                                    (defaults to `True`).
        :param catch_transport_errors: Whether to catch transport errors and return them instead of letting them
                                       propagate. By default (`False`), all raised
                                       :class:`pysoa.common.transport.errors.PySOATransportError` exceptions cause the
                                       entire process to terminate, potentially losing responses. If this argument is
                                       set to `True`, those errors are, instead, caught, and they are returned in place
                                       of their corresponding responses in the returned list of job responses. You
                                       should not do this in most cases, but it is helpful if you really need to get
                                       the successful responses even if there are errors getting other responses.
        :param timeout: If provided, this will override the default transport timeout values to; requests will expire
                        after this number of seconds plus some buffer defined by the transport, and the client will not
                        block waiting for a response for longer than this amount of time.
        :param switches: A list of switch value integers.
        :param correlation_id: The request correlation ID.
        :param context: A dictionary of extra values to include in the context header.
        :param control_extra: A dictionary of extra values to include in the control header.

        :return: A generator of action responses

        :raises: :class:`pysoa.common.transport.errors.PySOATransportError`,
                 :class:`CallActionError`, :class:`CallJobError`
        """
        return self.call_actions_parallel_future(
            service_name=service_name,
            actions=actions,
            expansions=expansions,
            raise_job_errors=raise_job_errors,
            raise_action_errors=raise_action_errors,
            catch_transport_errors=catch_transport_errors,
            timeout=timeout,
            switches=switches,
            correlation_id=correlation_id,
            context=context,
            control_extra=control_extra,
        ).result()

    def call_jobs_parallel(
        self,
        jobs,  # type: Iterable[JobRequestArgument]
        expansions=None,  # type: Expansions
        raise_job_errors=True,  # type: bool
        raise_action_errors=True,  # type: bool
        catch_transport_errors=False,  # type: bool
        timeout=None,  # type: Optional[int]
        switches=None,  # type: Optional[Union[List[int], AbstractSet[int]]]
        correlation_id=None,  # type: Optional[six.text_type]
        continue_on_error=False,  # type: bool
        context=None,  # type: Optional[Context]
        control_extra=None,  # type: Optional[Control]
    ):
        # type: (...) -> List[JobResponse]
        """
        Build and send multiple job requests to one or more services, each with one or more actions, to be executed in
        parallel, and return once all responses have been received.

        Returns a list of job responses, one for each job in the same order as provided, or raises an exception if any
        job response is an error (unless `raise_job_errors` is passed as `False`) or if any action response is an
        error (unless `raise_action_errors` is passed as `False`).

        This method performs expansions if the `Client` is configured with an expansion converter.

        :param jobs: A list of job request dicts, each containing `service_name` and `actions`, where `actions` is a
                     list of :class:`ActionRequest` objects and/or dicts that can be converted to `ActionRequest`
                     objects.
        :param expansions: A dictionary representing the expansions to perform.
        :param raise_job_errors: Whether to raise a :class:`JobError` if the job response contains errors (defaults to
                                 `True`).
        :param raise_action_errors: Whether to raise a :class:`CallActionError` if any action responses contain errors
                                    (defaults to `True`).
        :param catch_transport_errors: Whether to catch transport errors and return them instead of letting them
                                       propagate. By default (`False`), all raised
                                       :class:`pysoa.common.transport.errors.PySOATransportError` exceptions cause the
                                       entire process to terminate, potentially losing responses. If this argument is
                                       set to `True`, those errors are, instead, caught, and they are returned in place
                                       of their corresponding responses in the returned list of job responses. You
                                       should not do this in most cases, but it is helpful if you really need to get
                                       the successful responses even if there are errors getting other responses.
        :param timeout: If provided, this will override the default transport timeout values to; requests will expire
                        after this number of seconds plus some buffer defined by the transport, and the client will not
                        block waiting for a response for longer than this amount of time.
        :param switches: A list of switch value integers.
        :param correlation_id: The request correlation ID.
        :param continue_on_error: Whether the service should continue executing further actions once one action has
                                  returned errors (only applies to multiple actions in a single job).
        :param context: A dictionary of extra values to include in the context header.
        :param control_extra: A dictionary of extra values to include in the control header.

        :return: The job response

        :raises: :class:`pysoa.common.transport.errors.PySOATransportError`,
                 :class:`CallActionError`, :class:`CallJobError`
        """
        return self.call_jobs_parallel_future(
            jobs=jobs,
            expansions=expansions,
            raise_job_errors=raise_job_errors,
            raise_action_errors=raise_action_errors,
            catch_transport_errors=catch_transport_errors,
            timeout=timeout,
            switches=switches,
            correlation_id=correlation_id,
            continue_on_error=continue_on_error,
            context=context,
            control_extra=control_extra,
        ).result()

    # Non-blocking methods that send a request and then return a future from which the response can later be obtained.

    def call_action_future(
        self,
        service_name,  # type: six.text_type
        action,  # type: six.text_type
        body=None,  # type: Optional[Body]
        expansions=None,  # type: Expansions
        raise_job_errors=True,  # type: bool
        raise_action_errors=True,  # type: bool
        timeout=None,  # type: Optional[int]
        switches=None,  # type: Optional[Union[List[int], AbstractSet[int]]]
        correlation_id=None,  # type: Optional[six.text_type]
        context=None,  # type: Optional[Context]
        control_extra=None,  # type: Optional[Control]
    ):
        # type: (...) -> FutureSOAResponse[ActionResponse]
        """
        This method is identical in signature and behavior to :method:`call_action`, except that it sends the request
        and then immediately returns a :class:`FutureResponse` instead of blocking waiting on a response and returning
        an :class:`ActionResponse`. Just call `result(timeout=None)` on the future response to block for an available
        response. Some of the possible exceptions may be raised when this method is called; others may be raised when
        the future is used.

        :return: A future from which the action response can later be retrieved

        :raises: :class:`pysoa.common.transport.errors.PySOATransportError`,
        """
        action_request = ActionRequest(
            action=action,
            body=body or {},
        )
        future = self.call_actions_future(
            service_name=service_name,
            actions=[action_request],
            expansions=expansions,
            raise_job_errors=raise_job_errors,
            raise_action_errors=raise_action_errors,
            timeout=timeout,
            switches=switches,
            correlation_id=correlation_id,
            context=context,
            control_extra=control_extra,
        )

        def get_result(_timeout):  # type: (Optional[int]) -> ActionResponse
            result = future.result(_timeout)
            if result.errors:
                # This can only happen if raise_job_errors is set to False, so return the list of errors, just like
                # other methods do below. Being sneaky with the cast, can only happen if caller asks.
                return cast(ActionResponse, result.errors)
            return result.actions[0]

        return FutureSOAResponse(get_result)

    def call_actions_future(
        self,
        service_name,  # type: six.text_type
        actions,  # type: ActionRequestArgumentList
        expansions=None,  # type: Expansions
        raise_job_errors=True,  # type: bool
        raise_action_errors=True,  # type: bool
        timeout=None,  # type: Optional[int]
        switches=None,  # type: Optional[Union[List[int], AbstractSet[int]]]
        correlation_id=None,  # type: Optional[six.text_type]
        continue_on_error=False,  # type: bool
        context=None,  # type: Optional[Context]
        control_extra=None,  # type: Optional[Control]
    ):
        # type: (...) -> FutureSOAResponse[JobResponse]
        """
        This method is identical in signature and behavior to :method:`call_actions`, except that it sends the request
        and then immediately returns a :class:`FutureResponse` instead of blocking waiting on a response and returning a
        :class:`JobResponse`. Just call `result(timeout=None)` on the future response to block for an available
        response. Some of the possible exceptions may be raised when this method is called; others may be raised when
        the future is used.

        :return: A future from which the job response can later be retrieved

        :raises: :class:`pysoa.common.transport.errors.PySOATransportError`,
        """
        expected_request_id = self.send_request(
            service_name=service_name,
            actions=actions,
            switches=switches,
            correlation_id=correlation_id,
            continue_on_error=continue_on_error,
            context=context,
            control_extra=control_extra,
            message_expiry_in_seconds=timeout if timeout else None,
        )

        def get_response(_timeout):  # type: (Optional[int]) -> JobResponse
            # Get all responses
            responses = list(
                self.get_all_responses(service_name, receive_timeout_in_seconds=_timeout or timeout)
            )  # type: List[Tuple[int, JobResponse]]

            # Try to find the expected response
            found = False
            response = None  # type: Optional[JobResponse]
            for request_id, response in responses:
                if request_id == expected_request_id:
                    found = True
                    break
            if not found or not response:
                # This error should be impossible if `get_all_responses` is behaving correctly, but let's raise a
                # meaningful error just in case.
                raise Exception(
                    'Got unexpected response(s) with ID(s) {} for request with ID {}'.format(
                        [r[0] for r in responses],
                        expected_request_id,
                    )
                )

            # Process errors at the Job and Action level
            if response.errors and raise_job_errors:
                raise self.JobError(response.errors)
            if raise_action_errors:
                error_actions = [action for action in response.actions if action.errors]
                if error_actions:
                    raise self.CallActionError(error_actions)

            if expansions:
                self._perform_expansion(
                    response.actions,
                    expansions,
                    switches=switches,
                    correlation_id=correlation_id,
                    context=context,
                    control_extra=control_extra,
                    message_expiry_in_seconds=timeout if timeout else None,
                )

            return response

        return FutureSOAResponse(get_response)

    def call_actions_parallel_future(
        self,
        service_name,  # type: six.text_type
        actions,  # type: ActionRequestArgumentIterable
        expansions=None,  # type: Expansions
        raise_job_errors=True,  # type: bool
        raise_action_errors=True,  # type: bool
        catch_transport_errors=False,  # type: bool
        timeout=None,  # type: Optional[int]
        switches=None,  # type: Optional[Union[List[int], AbstractSet[int]]]
        correlation_id=None,  # type: Optional[six.text_type]
        context=None,  # type: Optional[Context]
        control_extra=None,  # type: Optional[Control]
    ):
        # type: (...) -> FutureSOAResponse[Generator[ActionResponse, None, None]]
        """
        This method is identical in signature and behavior to :method:`call_actions_parallel`, except that it sends the
        requests and then immediately returns a :class:`FutureResponse` instead of blocking waiting on responses and
        returning a generator. Just call `result(timeout=None)` on the future response to block for an available
        response (which will be a generator). Some of the possible exceptions may be raised when this method is called;
        others may be raised when the future is used.

        If argument `raise_job_errors` is supplied and is `False`, some items in the result list might be lists of job
        errors instead of individual :class:`ActionResponse`s. Be sure to check for that if used in this manner.

        If argument `catch_transport_errors` is supplied and is `True`, some items in the result list might be instances
        of `Exception` instead of individual :class:`ActionResponse`s. Be sure to check for that if used in this manner.

        :return: A generator of action responses that blocks waiting on responses once you begin iteration

        :raises: :class:`pysoa.common.transport.errors.PySOATransportError`,
        """
        job_responses = self.call_jobs_parallel_future(
            jobs=({'service_name': service_name, 'actions': [action]} for action in actions),
            expansions=expansions,
            raise_job_errors=raise_job_errors,
            raise_action_errors=raise_action_errors,
            catch_transport_errors=catch_transport_errors,
            timeout=timeout,
            switches=switches,
            correlation_id=correlation_id,
            context=context,
            control_extra=control_extra,
        )

        def parse_results(results):  # type: (List[JobResponse]) -> Generator[ActionResponse, None, None]
            for job in results:
                if isinstance(job, Exception):
                    yield cast(ActionResponse, job)  # sneaky cast, only happens if caller wants exceptions returned
                elif job.errors:
                    yield cast(ActionResponse, job.errors)  # sneaky cast, only happens if caller wants errors returned
                else:
                    yield job.actions[0]

        def get_response(_timeout):  # type: (Optional[int]) -> Generator[ActionResponse, None, None]
            # This looks weird, but we want `job_response.result` to be called eagerly, before they actually start
            # iterating over it.
            return parse_results(job_responses.result(_timeout))

        return FutureSOAResponse(get_response)

    def call_jobs_parallel_future(
        self,
        jobs,  # type: Iterable[JobRequestArgument]
        expansions=None,  # type: Expansions
        raise_job_errors=True,  # type: bool
        raise_action_errors=True,  # type: bool
        catch_transport_errors=False,  # type: bool
        timeout=None,  # type: Optional[int]
        switches=None,  # type: Optional[Union[List[int], AbstractSet[int]]]
        correlation_id=None,  # type: Optional[six.text_type]
        continue_on_error=False,  # type: bool
        context=None,  # type: Optional[Context]
        control_extra=None,  # type: Optional[Control]
    ):
        # type: (...) -> FutureSOAResponse[List[JobResponse]]
        """
        This method is identical in signature and behavior to :method:`call_jobs_parallel`, except that it sends the
        requests and then immediately returns a :class:`FutureResponse` instead of blocking waiting on all responses and
        returning a `list` of :class:`JobResponse` objects. Just call `result(timeout=None)` on the future response to
        block for an available response. Some of the possible exceptions may be raised when this method is called;
        others may be raised when the future is used.

        :return: A future from which the list of job responses can later be retrieved

        :raises: :class:`pysoa.common.transport.errors.PySOATransportError`,
        """
        error_key = 0
        transport_errors = {}  # type: Dict[Tuple[six.text_type, int], Exception]

        response_reassembly_keys = []  # type: List[Tuple[six.text_type, int]]
        service_request_ids = {}  # type: Dict[six.text_type, Set[int]]
        for job in jobs:
            try:
                sent_request_id = self.send_request(
                    service_name=job['service_name'],
                    actions=job['actions'],
                    switches=switches,
                    correlation_id=correlation_id,
                    continue_on_error=continue_on_error,
                    context=context,
                    control_extra=control_extra,
                    message_expiry_in_seconds=timeout if timeout else None,
                )
                service_request_ids.setdefault(job['service_name'], set()).add(sent_request_id)
            except PySOATransportError as e:
                if not catch_transport_errors:
                    raise
                sent_request_id = error_key = error_key - 1
                transport_errors[(job['service_name'], sent_request_id)] = e

            response_reassembly_keys.append((job['service_name'], sent_request_id))

        def get_response(_timeout):  # type: (Optional[int]) -> List[JobResponse]
            service_responses = {}
            for service_name, request_ids in six.iteritems(service_request_ids):
                try:
                    for request_id, response in self.get_all_responses(
                        service_name,
                        receive_timeout_in_seconds=_timeout or timeout,
                    ):
                        if request_id not in request_ids:
                            raise Exception(
                                'Got response ID {}, not in set of expected IDs {}'.format(request_id, request_ids)
                            )
                        service_responses[(service_name, request_id)] = response
                        if catch_transport_errors:
                            # We don't need the set to be reduced unless we're catching errors
                            request_ids.remove(request_id)
                except PySOATransportError as e:
                    if not catch_transport_errors:
                        raise
                    for request_id in request_ids:
                        transport_errors[(service_name, request_id)] = e

            responses = []  # type: List[JobResponse]
            actions_to_expand = []  # type: List[ActionResponse]
            for service_name, request_id in response_reassembly_keys:
                if request_id < 0:
                    # A transport error occurred during send, and we are catching errors, so add it to the list
                    # Sneaky cast, but this can only happen if the caller explicitly asked for it
                    responses.append(cast(JobResponse, transport_errors[(service_name, request_id)]))
                    continue

                if (service_name, request_id) not in service_responses:
                    if (service_name, request_id) in transport_errors:
                        # A transport error occurred during receive, and we are catching errors, so add it to the list
                        # Sneaky cast, but this can only happen if the caller explicitly asked for it
                        responses.append(cast(JobResponse, transport_errors[(service_name, request_id)]))
                        continue

                    # It shouldn't be possible for this to happen unless the code has a bug, but let's raise a
                    # meaningful exception just in case a bug exists, because KeyError will not be helpful.
                    raise Exception('There was no response for service {}, request {}'.format(service_name, request_id))

                response = service_responses[(service_name, request_id)]
                if raise_job_errors and response.errors:
                    raise self.JobError(response.errors)
                if raise_action_errors:
                    error_actions = [action for action in response.actions if action.errors]
                    if error_actions:
                        raise self.CallActionError(error_actions)
                if expansions:
                    actions_to_expand.extend(response.actions)

                responses.append(response)

            if expansions:
                self._perform_expansion(
                    actions_to_expand,
                    expansions,
                    switches=switches,
                    correlation_id=correlation_id,
                    context=context,
                    control_extra=control_extra,
                    message_expiry_in_seconds=timeout if timeout else None,
                )

            return responses

        return FutureSOAResponse(get_response)

    # Methods used to send a request in a non-blocking manner and then later block for a response as a separate step

    def send_request(
        self,
        service_name,  # type: six.text_type
        actions,  # type: ActionRequestArgumentList
        switches=None,  # type: Optional[Union[List[int], AbstractSet[int]]]
        correlation_id=None,  # type: Optional[six.text_type]
        continue_on_error=False,  # type: bool
        context=None,  # type: Optional[Context]
        control_extra=None,  # type: Optional[Control]
        message_expiry_in_seconds=None,  # type: Optional[int]
        suppress_response=False,  # type: bool
    ):
        # type: (...) -> int
        """
        Build and send a JobRequest, and return a request ID.

        The context and control_extra arguments may be used to include extra values in the
        context and control headers, respectively.

        :param service_name: The name of the service from which to receive responses
        :param actions: A list of `ActionRequest` objects or dictionaries
        :param switches: A list of switch value integers
        :param correlation_id: The request correlation ID
        :param continue_on_error: Whether to continue executing further actions once one action has returned errors
        :param context: A dictionary of extra values to include in the context header
        :param control_extra: A dictionary of extra values to include in the control header
        :param message_expiry_in_seconds: How soon the message will expire if not received by a server (defaults to
                                          sixty seconds unless the settings are otherwise)
        :param suppress_response: If `True`, the service will process the request normally but omit the step of
                                  sending a response back to the client (use this feature to implement send-and-forget
                                  patterns for asynchronous execution)

        :return: The request ID

        :raises: :class:`pysoa.common.transport.errors.PySOATransportError`
        """

        control_extra = control_extra.copy() if control_extra else {}
        if message_expiry_in_seconds and 'timeout' not in control_extra:
            control_extra['timeout'] = message_expiry_in_seconds

        handler = self._get_handler(service_name)
        control = self._make_control_header(
            continue_on_error=continue_on_error,
            control_extra=control_extra,
            suppress_response=suppress_response,
        )
        context = self._make_context_header(
            switches=switches,
            correlation_id=correlation_id,
            context_extra=context,
        )
        job_request = JobRequest(actions=actions, control=control, context=context or {})
        return handler.send_request(job_request, message_expiry_in_seconds)

    def get_all_responses(self, service_name, receive_timeout_in_seconds=None):
        # type: (six.text_type, Optional[int]) -> Generator[Tuple[int, JobResponse], None, None]
        """
        Receive all available responses from the service as a generator.

        :param service_name: The name of the service from which to receive responses
        :param receive_timeout_in_seconds: How long to block without receiving a message before raising
                                           :class:`MessageReceiveTimeout` (defaults to five seconds unless the settings
                                           are otherwise).

        :return: A generator that yields a two-tuple of request ID, job response

        :raises: :class:`pysoa.common.transport.errors.PySOATransportError`
        """

        handler = self._get_handler(service_name)
        return handler.get_all_responses(receive_timeout_in_seconds)

    # Private methods used to support all of the above methods

    def _perform_expansion(
        self,
        actions,  # type: Iterable[ActionResponse]
        expansions,  # type: Expansions
        **kwargs  # type: Any
    ):
        # Perform expansions
        if expansions and getattr(self, 'expansion_converter', None):
            try:
                objects_to_expand = self._extract_candidate_objects(actions, expansions)
            except KeyError as e:
                raise self.InvalidExpansionKey('Invalid key in expansion request: {}'.format(e.args[0]))
            else:
                self._expand_objects(objects_to_expand, **kwargs)

    def _extract_candidate_objects(
        self,
        actions,  # type: Iterable[ActionResponse]
        expansions,  # type: Expansions
    ):
        # type: (...) -> List[Tuple[Dict[Any, Any], List[ExpansionNode]]]
        # Build initial list of objects to expand
        objects_to_expand = []  # type: List[Tuple[Dict[Any, Any], List[ExpansionNode]]]
        for type_node in self.expansion_converter.dict_to_trees(expansions):
            for action in actions:
                expansion_objects = type_node.find_objects(action.body)
                objects_to_expand.extend(
                    (expansion_object, type_node.expansions)
                    for expansion_object in expansion_objects
                )
        return objects_to_expand

    def _expand_objects(
        self,
        objects_to_expand,  # type: List[Tuple[Dict[Any, Any], List[ExpansionNode]]]
        **kwargs  # type: Any
    ):
        # Keep track of expansion action errors that need to be raised
        expansion_job_errors_to_raise = []  # type: List[Error]
        expansion_action_errors_to_raise = []  # type: List[ActionResponse]
        # Loop until we have no outstanding objects to expand
        while objects_to_expand:
            # Form a collection of optimized bulk requests that need to be made, a map of service name to a map of
            # action names to a dict instructing how to call the action and with what parameters
            pending_expansion_requests = collections.defaultdict(
                lambda: collections.defaultdict(dict),
            )  # type: Dict[six.text_type, Dict[six.text_type, Dict[six.text_type, Any]]]

            # Initialize mapping of service request IDs to expansion objects
            expansion_service_requests = collections.defaultdict(
                dict
            )  # type: Dict[six.text_type, Dict[int, List[Dict[six.text_type, Any]]]]

            # Formulate pending expansion requests to services
            for object_to_expand, expansion_nodes in objects_to_expand:
                for expansion_node in expansion_nodes:
                    # Only expand if expansion has not already been satisfied and object contains truth-y source field
                    if (
                        expansion_node.destination_field not in object_to_expand and
                        object_to_expand.get(expansion_node.source_field)
                    ):
                        # Get the expansion identifier value
                        value = object_to_expand[expansion_node.source_field]
                        # Call the action and map the request_id to the object we're expanding and the corresponding
                        # expansion node.
                        request_instruction = pending_expansion_requests[expansion_node.service][expansion_node.action]
                        request_instruction.setdefault('field', expansion_node.request_field)
                        request_instruction.setdefault('values', set()).add(value)
                        request_instruction.setdefault('object_nodes', []).append({
                            'object': object_to_expand,
                            'expansion': expansion_node,
                        })

            # Make expansion requests
            for service_name, actions in six.iteritems(pending_expansion_requests):
                for action_name, instructions in six.iteritems(actions):
                    request_id = self.send_request(
                        service_name,
                        actions=[
                            {'action': action_name, 'body': {instructions['field']: list(instructions['values'])}},
                        ],
                        **kwargs
                    )
                    expansion_service_requests[service_name][request_id] = instructions['object_nodes']

            # We have queued up requests for all expansions. Empty the queue, but we may add more to it.
            objects_to_expand = []

            # Receive expansion responses from services for which we have outstanding requests
            for service_name, request_ids_to_objects in expansion_service_requests.items():
                if request_ids_to_objects:
                    # Receive all available responses from the service
                    for request_id, response in self.get_all_responses(
                        service_name,
                        receive_timeout_in_seconds=kwargs.get('message_expiry_in_seconds'),
                    ):
                        # Pop the request mapping off the list of pending requests and get the value of the expansion
                        # from the response.
                        for object_node in request_ids_to_objects.pop(request_id):
                            object_to_expand = object_node['object']
                            expansion_node = object_node['expansion']

                            if response.errors:
                                if expansion_node.raise_action_errors:
                                    expansion_job_errors_to_raise.extend(response.errors)
                                continue

                            action_response = response.actions[0]
                            if action_response.errors and expansion_node.raise_action_errors:
                                expansion_action_errors_to_raise.append(action_response)

                            # If everything is okay, replace the expansion object with the response value
                            if action_response.body:
                                values = action_response.body[expansion_node.response_field]
                                response_key = object_to_expand[expansion_node.source_field]
                                if response_key in values:
                                    # It's okay if there isn't a matching value for this expansion; just means no match
                                    object_to_expand[expansion_node.destination_field] = values[response_key]

                                # Potentially add additional pending expansion requests.
                                if expansion_node.expansions:
                                    objects_to_expand.extend(
                                        (exp_object, expansion_node.expansions)
                                        for exp_object in expansion_node.find_objects(values)
                                    )

            if expansion_action_errors_to_raise:
                raise self.CallActionError(expansion_action_errors_to_raise)

            if expansion_job_errors_to_raise:
                raise self.JobError(expansion_job_errors_to_raise)

    def _get_handler(self, service_name):  # type: (six.text_type) -> ServiceHandler
        if not isinstance(service_name, six.text_type):
            raise ValueError('Called service name "{}" must be unicode'.format(service_name))

        # Lazy-load a handler for the named service
        if service_name not in self.handlers:
            if service_name not in self.settings:
                raise self.ImproperlyConfigured('Unrecognized service name "{}"'.format(service_name))
            settings = self.settings[service_name]
            self.handlers[service_name] = self.handler_class(service_name, settings)
        return self.handlers[service_name]

    @staticmethod
    def _make_control_header(continue_on_error=False, control_extra=None, suppress_response=False):
        # type: (bool, Optional[Control], bool) -> Control
        control = {
            'continue_on_error': continue_on_error,
            'suppress_response': suppress_response,
        }
        if control_extra:
            control.update(control_extra)
        return control

    def _make_context_header(
        self,
        switches=None,  # type: Optional[Union[List[int], AbstractSet[int]]]
        correlation_id=None,  # type: Optional[six.text_type]
        context_extra=None,  # type: Optional[Context]
    ):
        # type: (...) -> Context
        # Copy the underlying context object, if it was provided
        context = self.context.copy() if self.context else {}  # type: Context
        # Either add on, reuse or generate a correlation ID
        if correlation_id is not None:
            context['correlation_id'] = correlation_id
        elif 'correlation_id' not in context:
            context['correlation_id'] = six.text_type(uuid.uuid1().hex)
        # Switches can come from three different places, so merge them
        # and ensure that they are unique
        switches = set(switches or [])
        if context_extra:
            switches |= set(context_extra.pop('switches', []))
        context['switches'] = list(set(context.get('switches', [])) | switches)
        # Add any extra stuff
        if context_extra:
            context.update(context_extra)
        # context keys need to be guaranteed unicode
        return {six.text_type(k): v for k, v in six.iteritems(context)}<|MERGE_RESOLUTION|>--- conflicted
+++ resolved
@@ -85,13 +85,9 @@
 class ServiceHandler(object):
     """Does the low-level work of communicating with an individual service through its configured transport."""
 
-<<<<<<< HEAD
-    def __init__(self, service_name, settings, route_key=None):
-=======
     _client_version = list(__version_info__)
 
-    def __init__(self, service_name, settings):  # type: (six.text_type, ClientSettings) -> None
->>>>>>> ff6976c6
+    def __init__(self, service_name, settings, route_key=None):  # type: (six.text_type, ClientSettings) -> None
         """
         :param service_name: The name of the service which this handler calls
         :param settings: The client settings object for this service (and only this service)
@@ -152,15 +148,11 @@
         """
         request_id = self.request_counter
         self.request_counter += 1
-<<<<<<< HEAD
-        meta = {}  # type: Dict[six.text_type, Any]
-        if self.route_key:
-            meta['route_key'] = self.route_key
-=======
         meta = {
             'client_version': self._client_version,
         }  # type: Dict[six.text_type, Any]
->>>>>>> ff6976c6
+        if self.route_key:
+            meta['route_key'] = self.route_key
         wrapper = self._make_middleware_stack(
             [m.request for m in self.middleware],
             self._base_send_request,
